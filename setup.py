# coding=utf-8

########################################################################################################################

# The plugin's identifier, has to be unique
plugin_identifier = "SimplyPrint"

# The plugin's python package, should be "octoprint_<plugin identifier>", has to be unique
plugin_package = "octoprint_simplyprint"

# The plugin's human readable name. Can be overwritten within OctoPrint's internal data via __plugin_name__ in the
# plugin module
plugin_name = "SimplyPrint"

# The plugin's version. Can be overwritten within OctoPrint's internal data via __plugin_version__ in the plugin module
# Remember to bump the version in octoprint_simplyprint/__init__.py as well
<<<<<<< HEAD
plugin_version = "3.1.2rc1"
=======
plugin_version = "3.1.2rc2"
>>>>>>> c03c2504

# The plugin's description. Can be overwritten within OctoPrint's internal data via __plugin_description__ in the plugin
# module
plugin_description = "3D print online anywhere from (probably) the most user friendly all-in-one platform there is, from your computer or phone."

# The plugin's author. Can be overwritten within OctoPrint's internal data via __plugin_author__ in the plugin module
plugin_author = "SimplyPrint"

# The plugin's author's mail address.
plugin_author_email = "albert@simplyprint.io"

# The plugin's homepage URL. Can be overwritten within OctoPrint's internal data via __plugin_url__ in the plugin module
plugin_url = "https://simplyprint.io/"

# The plugin's license. Can be overwritten within OctoPrint's internal data via __plugin_license__ in the plugin module
plugin_license = "AGPLv3"

# Any additional requirements besides OctoPrint should be listed here
plugin_requires = ["requests", "python-crontab"]

### --------------------------------------------------------------------------------------------------------------------
### More advanced options that you usually shouldn't have to touch follow after this point
### --------------------------------------------------------------------------------------------------------------------

# Additional package data to install for this plugin. The subfolders "templates", "static" and "translations" will
# already be installed automatically if they exist.
plugin_additional_data = []

# Any additional python packages you need to install with your plugin that are not contained in <plugin_package>.*
plugin_additional_packages = []

# Any python packages within <plugin_package>.* you do NOT want to install with your plugin
plugin_ignored_packages = []

# Additional parameters for the call to setuptools.setup. If your plugin wants to register additional entry points,
# define dependency links or other things like that, this is the place to go. Will be merged recursively with the
# default setup parameters as provided by octoprint_setuptools.create_plugin_setup_parameters using
# octoprint.util.dict_merge.
#
# Example:
#     plugin_requires = ["someDependency==dev"]
#     additional_setup_parameters = {"dependency_links": ["https://github.com/someUser/someRepo/archive/master.zip#egg=someDependency-dev"]}
additional_setup_parameters = {}

########################################################################################################################

from setuptools import setup

try:
    import octoprint_setuptools
except:
    print("Could not import OctoPrint's setuptools, are you sure you are running that under "
          "the same python installation that OctoPrint is installed under?")
    import sys

    sys.exit(-1)


###########################################
# SIMPLYPRINT OCTOPRINT VERSION CHECK     #
# SimplyPrint is only working with 1.3.12 #
# Older versions need to update           #
###########################################
try:
    from octoprint.util.version import is_octoprint_compatible
except ImportError:
    print("Could not find OctoPrint, are you sure you are installing under the same python installation"
          "that OctoPrint is installed under?")
    import sys
    sys.exit(-1)

if not is_octoprint_compatible(">=1.3.12"):
    print("\n\n----------------------------------------\n\n")
    print("!! Unsupported OctoPrint version !!\n")
    print("SimplyPrint requires at least OctoPrint 1.3.12 to work properly, please update your OctoPrint install\n")
    print("You can find out more about that here: http://simplyprint.io/redir?r=unsupported-octoprint")
    print("\n")
    import sys
    sys.exit(-1)


setup_parameters = octoprint_setuptools.create_plugin_setup_parameters(
    identifier=plugin_identifier,
    package=plugin_package,
    name=plugin_name,
    version=plugin_version,
    description=plugin_description,
    author=plugin_author,
    mail=plugin_author_email,
    url=plugin_url,
    license=plugin_license,
    requires=plugin_requires,
    additional_packages=plugin_additional_packages,
    ignored_packages=plugin_ignored_packages,
    additional_data=plugin_additional_data
)

if len(additional_setup_parameters):
    from octoprint.util import dict_merge

    setup_parameters = dict_merge(setup_parameters, additional_setup_parameters)

setup(**setup_parameters)<|MERGE_RESOLUTION|>--- conflicted
+++ resolved
@@ -14,11 +14,8 @@
 
 # The plugin's version. Can be overwritten within OctoPrint's internal data via __plugin_version__ in the plugin module
 # Remember to bump the version in octoprint_simplyprint/__init__.py as well
-<<<<<<< HEAD
-plugin_version = "3.1.2rc1"
-=======
+
 plugin_version = "3.1.2rc2"
->>>>>>> c03c2504
 
 # The plugin's description. Can be overwritten within OctoPrint's internal data via __plugin_description__ in the plugin
 # module
