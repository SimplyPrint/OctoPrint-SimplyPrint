--- conflicted
+++ resolved
@@ -14,11 +14,7 @@
 
 # The plugin's version. Can be overwritten within OctoPrint's internal data via __plugin_version__ in the plugin module
 # Remember to bump the version in octoprint_simplyprint/__init__.py as well
-<<<<<<< HEAD
-plugin_version = "4.0.2"
-=======
 plugin_version = "4.0.3"
->>>>>>> 7fb85537
 
 # The plugin's description. Can be overwritten within OctoPrint's internal data via __plugin_description__ in the plugin
 # module
