--- conflicted
+++ resolved
@@ -1038,11 +1038,7 @@
                 }
             ).encode('utf8')
             try:
-<<<<<<< HEAD
                 response = await self._make_request("https://ai.simplyprint.io/api/v2/infer", data=data, headers=headers, timeout=10)
-=======
-                response = requests.get("https://ai.simplyprint.io/api/v2/infer", data=data, headers=headers, timeout=10)
->>>>>>> 23ffc789
                 self.failed_ai_attempt = 0
                 response_json = response.json()
                 self.scores = response_json.get("scores", self.scores)
