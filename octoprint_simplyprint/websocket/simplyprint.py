--- conflicted
+++ resolved
@@ -122,12 +122,9 @@
             logging.getLogger("octoprint.plugins.simplyprint.monitor")
         )
         self.ai_timer = FlexTimer(self._handle_ai_snapshot)
-<<<<<<< HEAD
         self.failed_ai_attempts = 0
         self.scores = []
-=======
         self.reset_printer_display_timer = FlexTimer(self._reset_printer_display)
->>>>>>> ca557887
         self.webcam_stream = WebcamStream(self.settings, self._send_image)
         self.amb_detect = AmbientDetect(
             self.cache, self._on_ambient_changed,
@@ -821,11 +818,8 @@
         self._send_job_event(job_info)
         self.set_display_message("Printing...", True)
         self.ai_timer.start(delay=120.)
-<<<<<<< HEAD
         self.scores = []
-=======
         self.reset_printer_display_timer.stop()
->>>>>>> ca557887
 
     def _on_print_paused(self) -> None:
         self.job_info_timer.stop()
@@ -1021,7 +1015,6 @@
         if ai_interval > 0 and self.webcam_stream.webcam_connected:
             img_data = await self._loop.run_in_executor(None, self.webcam_stream.extract_image)
             headers = {"User-Agent": "Mozilla/5.0"}
-<<<<<<< HEAD
             data = json.dumps(
                 {
                     "api_key": self.settings.get(["printer_token"]),
@@ -1037,7 +1030,7 @@
                 }
             ).encode('utf8')
             try:
-                response = requests.get("https://ai.simplyprint.io/api/v2/infer", data=data, headers=headers, timeout=10)
+                response = await requests.get("https://ai.simplyprint.io/api/v2/infer", data=data, headers=headers, timeout=10)
                 self.failed_ai_attempt = 0
                 response_json = response.json()
                 self.scores = response_json.get("scores", self.scores)
@@ -1048,11 +1041,6 @@
                 self.ai_timer.start(delay=td)
                 
             self.ai_timer.start(delay=ai_interval)
-=======
-            data = json.dumps({"api_key": self.settings.get(["printer_token"]), "image_array": img_data, "interval": ai_interval}).encode('utf8')
-            response = await self._loop.run_in_executor(None, functools.partial(requests.get, "https://ai.simplyprint.io/api/v2/infer", data=data, headers=headers))
-            self.send_sp("ai_resp", response.json())
->>>>>>> ca557887
         elif ai_interval == 0:
             self.ai_timer.stop()
         return eventtime + ai_interval
